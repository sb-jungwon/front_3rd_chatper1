--- conflicted
+++ resolved
@@ -4,8 +4,8 @@
   // DOM 초기화
   window.alert = vi.fn();
   document.body.innerHTML = '<div id="root"></div>';
-  await import('../main.ts');
-});
+  await import('../main.js');
+})
 
 afterAll(() => {
   // 각 테스트 전에 root 엘리먼트 초기화
@@ -16,14 +16,14 @@
 const goTo = (path) => {
   window.history.pushState({}, '', path);
   window.dispatchEvent(new Event('popstate'));
-};
+}
 
 describe('기본과제 테스트', () => {
   let user;
 
   beforeEach(() => {
     user = userEvent.setup();
-  });
+  })
 
   describe('1. 라우팅 구현', () => {
     it('"/" 경로로 접근하면 홈 페이지가 렌더링된다', () => {
@@ -38,38 +38,32 @@
       expect(document.body.innerHTML).toContain('로그인');
     });
 
+
+
     it('로그인이 되지 않은 상태에서 "/profile" 경로로 접근하면, 로그인 페이지로 리다이렉션 된다.', () => {
       // 로그인 상태 시뮬레이션
-      goTo('/profile');
+      goTo('/profile')
 
       expect(document.body.innerHTML).toContain('로그인');
     });
 
     it('존재하지 않는 경로로 접근하면 404 페이지가 렌더링된다', () => {
-      goTo('/nonexistent');
+      goTo('/nonexistent')
       expect(document.body.innerHTML).toContain('404');
     });
   });
 
   describe('2. 사용자 관리 기능', () => {
     it('로그인 폼에서 사용자 이름을 입력하고 제출하면 로그인 되고, 로그아웃 버튼 클릭시 로그아웃 된다.', async () => {
-      goTo('/login');
+      goTo('/login')
 
       const loginForm = document.getElementById('login-form');
 
-      await user.type(document.getElementById('username'), 'testuser');
+      await user.type(document.getElementById('username'), 'testuser')
 
-      loginForm.dispatchEvent(
-        new SubmitEvent('submit', { bubbles: true, cancelable: true })
-      );
+      loginForm.dispatchEvent(new SubmitEvent('submit', { bubbles: true, cancelable: true }));
 
-<<<<<<< HEAD
-      expect(localStorage.getItem('user')).toEqual(
-        `{"name":"testuser","email":"","bio":""}`
-      );
-=======
       expect(localStorage.getItem('user')).toEqual(`{"username":"testuser","email":"","bio":""}`);
->>>>>>> a216378b
 
       const logoutButton = document.getElementById('logout');
       logoutButton.click();
@@ -80,22 +74,20 @@
 
   describe('3. 프로필 페이지 구현', () => {
     beforeEach(async () => {
-      goTo('/login');
+      goTo('/login')
 
       const loginForm = document.getElementById('login-form');
 
-      await user.type(document.getElementById('username'), 'testuser');
+      await user.type(document.getElementById('username'), 'testuser')
 
-      loginForm.dispatchEvent(
-        new SubmitEvent('submit', { bubbles: true, cancelable: true })
-      );
+      loginForm.dispatchEvent(new SubmitEvent('submit', { bubbles: true, cancelable: true }));
 
-      goTo('/profile');
+      goTo('/profile')
     });
 
     afterEach(() => {
       document.querySelector('#logout').click();
-    });
+    })
 
     it('로그인한 사용자의 이름과 소개가 표시된다', () => {
       expect(document.getElementById('username').value).toBe('testuser');
@@ -108,56 +100,47 @@
       const bioInput = document.getElementById('bio');
 
       bioInput.value = 'Updated bio';
-      profileForm.dispatchEvent(
-        new SubmitEvent('submit', { bubbles: true, cancelable: true })
-      );
+      profileForm.dispatchEvent(new SubmitEvent('submit', { bubbles: true, cancelable: true }));
 
-<<<<<<< HEAD
-      expect(localStorage.getItem('user')).toEqual(
-        `{"name":"testuser","email":"","bio":"Updated bio","username":"testuser"}`
-      );
-=======
       expect(localStorage.getItem('user')).toEqual(`{"username":"testuser","email":"","bio":"Updated bio"}`);
->>>>>>> a216378b
     });
   });
 
   describe('4. 컴포넌트 기반 구조 설계', () => {
+
     beforeEach(async () => {
-      goTo('/login');
+      goTo('/login')
 
       const loginForm = document.getElementById('login-form');
 
-      await user.type(document.getElementById('username'), 'testuser');
+      await user.type(document.getElementById('username'), 'testuser')
 
-      loginForm.dispatchEvent(
-        new SubmitEvent('submit', { bubbles: true, cancelable: true })
-      );
+      loginForm.dispatchEvent(new SubmitEvent('submit', { bubbles: true, cancelable: true }));
 
       window.history.pushState({}, '', '/profile');
       window.dispatchEvent(new Event('popstate'));
     });
 
     it('Header, Footer 컴포넌트가 메인 페이지와 프로필 페이지에 존재하고, 로그인페이지와 에러페이지에는 존재하지 않는다.', async () => {
-      goTo('/');
+      goTo('/')
       expect(document.querySelector('header')).not.toBeFalsy();
       expect(document.querySelector('footer')).not.toBeFalsy();
       expect(document.querySelector('nav')).not.toBeFalsy();
 
-      goTo('/profile');
+      goTo('/profile')
       expect(document.querySelector('header')).not.toBeFalsy();
       expect(document.querySelector('footer')).not.toBeFalsy();
       expect(document.querySelector('nav')).not.toBeFalsy();
 
-      goTo('/404');
+      goTo('/404')
       expect(document.querySelector('header')).toBeFalsy();
       expect(document.querySelector('footer')).toBeFalsy();
       expect(document.querySelector('nav')).toBeFalsy();
 
-      goTo('/');
-      await user.click(document.querySelector('#logout'));
+      goTo('/')
+      await user.click(document.querySelector('#logout'))
 
-      goTo('/login');
+      goTo('/login')
       expect(document.querySelector('header')).toBeFalsy();
       expect(document.querySelector('footer')).toBeFalsy();
       expect(document.querySelector('nav')).toBeFalsy();
@@ -170,15 +153,14 @@
       expect(document.body.innerHTML).toContain('로그인');
 
       // 로그인
-      goTo('/login');
+      goTo('/login')
 
       const loginForm = document.getElementById('login-form');
 
-      await user.type(document.getElementById('username'), 'testuser');
+      await user.type(document.getElementById('username'), 'testuser')
 
-      loginForm.dispatchEvent(
-        new SubmitEvent('submit', { bubbles: true, cancelable: true })
-      );
+      loginForm.dispatchEvent(new SubmitEvent('submit', { bubbles: true, cancelable: true }));
+
 
       // 로그인 상태
       expect(document.body.innerHTML).toContain('로그아웃');
